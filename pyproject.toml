--- conflicted
+++ resolved
@@ -4,11 +4,7 @@
 
 [project]
 name = "jhack"
-<<<<<<< HEAD
-version = "0.4.0.5"
-=======
-version = "0.4.0.7"
->>>>>>> 48dbc775
+version = "0.4.0.8"
 authors = [
     { name = "Pietro Pasotti", email = "pietro.pasotti@canonical.com" }
 ]
