[build-system]
requires = ["setuptools"]
build-backend = "setuptools.build_meta"

[project]
name = "jhack"
<<<<<<< HEAD
version = "0.4.2.4"
=======
version = "0.4.3.0"
>>>>>>> b4f1a03d
authors = [
    { name = "Pietro Pasotti", email = "pietro.pasotti@canonical.com" }
]
description = "Chock-full of Juju hackery."
license.text = "Apache 2.0"
keywords = ["juju", "hacks", "cli", "charm", "charming"]
urls.Source = "https://github.com/canonical/jhack"
dependencies = [
    "ops-scenario(==6.0)",
    "typer(==0.7.0)",
    "ops(>=2.8)",
    "black",
    "rich(==13.3.0)",
    "parse(==1.19.0)",
    "urllib3(==1.25)",
    "requests(==2.29.0)",
    "requests-unixsocket(==0.3.0)",
    "asttokens",
    "astunparse",
    "toml",
]
classifiers = [
    "Development Status :: 3 - Alpha",
    "Topic :: Utilities",
    "License :: OSI Approved :: Apache Software License",
]

[project.scripts]
jhack = "jhack.main:main"

[tool.setuptools.package-dir]
jhack = "jhack"

[tool.ruff]
line-length = 99

[tool.black]
include = '\.pyi?$'

[tool.isort]
profile = "black"<|MERGE_RESOLUTION|>--- conflicted
+++ resolved
@@ -4,11 +4,7 @@
 
 [project]
 name = "jhack"
-<<<<<<< HEAD
-version = "0.4.2.4"
-=======
-version = "0.4.3.0"
->>>>>>> b4f1a03d
+version = "0.4.3.1"
 authors = [
     { name = "Pietro Pasotti", email = "pietro.pasotti@canonical.com" }
 ]
